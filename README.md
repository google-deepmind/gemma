# Gemma

[![Unittests](https://github.com/google-deepmind/gemma/actions/workflows/pytest_and_autopublish.yml/badge.svg)](https://github.com/google-deepmind/gemma/actions/workflows/pytest_and_autopublish.yml)
[![PyPI version](https://badge.fury.io/py/gemma.svg)](https://badge.fury.io/py/gemma)
[![Documentation Status](https://readthedocs.org/projects/gemma-llm/badge/?version=latest)](https://gemma-llm.readthedocs.io/en/latest/?badge=latest)

[Gemma](https://ai.google.dev/gemma) is a family of open-weights Large Language
Model (LLM) by [Google DeepMind](https://deepmind.google/), based on Gemini
research and technology.

This repository contains the implementation of the
[`gemma`](https://pypi.org/project/gemma/) PyPI package. A
[JAX](https://github.com/jax-ml/jax) library to use and fine-tune Gemma.

For examples and use cases, see our
[documentation](https://gemma-llm.readthedocs.io/). Please
report issues and feedback in
[our GitHub](https://github.com/google-deepmind/gemma/issues).

### Installation

1.  Install JAX for CPU, GPU or TPU. Follow the instructions on
    [the JAX website](https://jax.readthedocs.io/en/latest/installation.html).
1.  Run

    ```sh
    pip install gemma
    ```

### Examples

Here is a minimal example to have a multi-turn, multi-modal conversation with
Gemma:

```python
from gemma import gm

# Model and parameters
model = gm.nn.Gemma3_4B()
params = gm.ckpts.load_params(gm.ckpts.CheckpointPath.GEMMA3_4B_IT)

# Example of multi-turn conversation
sampler = gm.text.ChatSampler(
    model=model,
    params=params,
    multi_turn=True,
)

prompt = """Which of the two images do you prefer?

Image 1: <start_of_image>
Image 2: <start_of_image>

Write your answer as a poem."""
out0 = sampler.chat(prompt, images=[image1, image2])

out1 = sampler.chat('What about the other image ?')
```

Our documentation contains various Colabs and tutorials, including:

- [Sampling](https://gemma-llm.readthedocs.io/en/latest/colab_sampling.html)
- [Multi-modal](https://gemma-llm.readthedocs.io/en/latest/colab_multimodal.html)
- [Fine-tuning](https://gemma-llm.readthedocs.io/en/latest/colab_finetuning.html)
- [LoRA](https://gemma-llm.readthedocs.io/en/latest/colab_lora_sampling.html)
- ...

Additionally, our
[examples/](https://github.com/google-deepmind/gemma/tree/main/examples) folder
contain additional scripts to fine-tune and sample with Gemma.

### Learn more about Gemma

- To use this library: [Gemma documentation](https://gemma-llm.readthedocs.io/)
- Technical reports for metrics and model capabilities:
  - [Gemma 1](https://goo.gle/GemmaReport)
  - [Gemma 2](https://goo.gle/gemma2report)
  - [Gemma 3](https://storage.googleapis.com/deepmind-media/gemma/Gemma3Report.pdf)
- Other Gemma implementations and doc on the
  [Gemma ecosystem](https://ai.google.dev/gemma/docs)

### Downloading the models

To download the model weights. See
[our documentation](https://gemma-llm.readthedocs.io/en/latest/checkpoints.html).

### System Requirements

Gemma can run on a CPU, GPU and TPU. For GPU, we recommend 8GB+ RAM on GPU for
The 2B checkpoint and 24GB+ RAM on GPU are used for the 7B checkpoint.

### GPU Memory Requirements
<<<<<<< HEAD

| Model Size | Precision | Minimum VRAM | Recommended VRAM |
| ---------- | --------- | ------------ | ---------------- |
=======
| Model Size | Precision | Minimum VRAM | Recommended VRAM |
|------------|-----------|--------------|------------------|
>>>>>>> ae785dea
| Gemma 7B   | bf16      | 14GB         | 16GB             |
| Gemma 7B   | int4      | 6GB          | 8GB              |
| Gemma 12B  | bf16      | 24GB         | 32GB             |
| Gemma 12B  | int4      | 10GB         | 12GB             |

### Contributing

We welcome contributions! Please read our [Contributing Guidelines](./CONTRIBUTING.md) before submitting a pull request.

_This is not an official Google product._<|MERGE_RESOLUTION|>--- conflicted
+++ resolved
@@ -90,14 +90,8 @@
 The 2B checkpoint and 24GB+ RAM on GPU are used for the 7B checkpoint.
 
 ### GPU Memory Requirements
-<<<<<<< HEAD
-
-| Model Size | Precision | Minimum VRAM | Recommended VRAM |
-| ---------- | --------- | ------------ | ---------------- |
-=======
 | Model Size | Precision | Minimum VRAM | Recommended VRAM |
 |------------|-----------|--------------|------------------|
->>>>>>> ae785dea
 | Gemma 7B   | bf16      | 14GB         | 16GB             |
 | Gemma 7B   | int4      | 6GB          | 8GB              |
 | Gemma 12B  | bf16      | 24GB         | 32GB             |
